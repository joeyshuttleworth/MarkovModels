--- conflicted
+++ resolved
@@ -78,18 +78,7 @@
 
         # compute sample variance
         errors = pred - self.data
-<<<<<<< HEAD
-
-        # Compute the log likelihood (assuming i.i.d Gaussian noise)
-        n = pred.shape[0]
-        ll = -n*0.5*np.log(2*np.pi) - n*0.5*np.log(self.noise_level) -1/(2*self.noise_level)*sum(errors)**2
-=======
         s_var = 1
-
-        # Compute the log likelihood (assuming i.i.d Gaussian noise)
-        n = pred.shape[0]
-        ll = -n*0.5*np.log(2*np.pi) - n*0.5*np.log(s_var) - 1/(2*s_var)*(errors**2).sum()
->>>>>>> b6cf8946
         return ll
 
     def n_parameters(self):
