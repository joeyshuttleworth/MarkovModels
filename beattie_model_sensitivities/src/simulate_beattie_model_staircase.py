--- conflicted
+++ resolved
@@ -54,11 +54,6 @@
     fix_params = [i for i in range(len(paras)) if i not in params_to_change]
     print(fix_params)
 
-<<<<<<< HEAD
-    # mle = fit_model(funcs, data, paras, Params(), fix_parameters=fix_params)[0]
-    res = scipy.optimize.minimize(lambda p : -llxy(*p), true_vals)
-    mle = res.x
-=======
     res = scipy.optimize.minimize(lambda p : min(10000, -llxy(*p)), true_vals)
     mle = res.x
 
@@ -74,7 +69,6 @@
     # p[params_to_change[1]] = mle[1]
     # pred=funcs.SimulateForwardModel(p)
     # print("sum square errors for mle2 is {}".format(((pred - data)**2).sum()))
->>>>>>> b6cf8946
 
     print("mle is {}".format(mle))
     # print("mle2 is {}".format(mle2))
