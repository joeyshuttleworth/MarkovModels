#!/usr/bin/env python3

import numpy as np
import pandas as pd
import scipy.interpolate
import symengine as se
import sympy
import matplotlib.pyplot as plt
import argparse
import os

from settings import Params
from sensitivity_equations import GetSensitivityEquations, CreateSymbols
<<<<<<< HEAD
from common import calculate_reversal_potential, cov_ellipse, get_args

def detect_spikes(x, y):
    dx = np.diff(x)
    dy = np.diff(y)

    deriv = dy/dx
    spike_indices = np.argwhere(np.abs(deriv)>10000)[:,0]

    return x[spike_indices]

def main():
    # Check input arguments
    args = get_args()
    output_dir = os.path.join(args.output, "staircase_protocol")

    if not os.path.exists(output_dir):
        os.makedirs(output_dir)

    par = Params()

    # Choose parameters (make sure conductance is the last parameter)
    para = np.array([2.07, 7.17E1, 3.44E-2, 6.18E1, 4.18E2, 2.58E1, 4.75E1, 2.51E1, 3.33E1])
    para = para*1E-3
    # Compute reversal potential for 37 degrees C
=======
from common import calculate_reversal_potential, get_parser

def main():
    # Check input arguments
    parser = get_parser()
    args = parser.parse_args()

    par = Params()

    plot_dir = os.path.join(args.output, "staircase")

    if not os.path.exists(plot_dir):
        os.makedirs(plot_dir)

    # Choose parameters (make sure conductance is the last parameter)
    para = np.array([2.07E-3, 7.17E-2, 3.44E-5, 6.18E-2, 4.18E-1, 2.58E-2, 4.75E-2, 2.51E-2, 3.33E-2])

    # Compute resting potential for 37 degrees C
>>>>>>> 3b15bbce
    reversal_potential = calculate_reversal_potential(temp=37)
    par.Erev = reversal_potential
    print("reversal potential is {}".format(reversal_potential))

    # Create symbols for symbolic functions
    p, y, v = CreateSymbols(par)

    k = se.symbols('k1, k2, k3, k4')

    # Define system equations and initial conditions
    k1 = p[0] * se.exp(p[1] * v)
    k2 = p[2] * se.exp(-p[3] * v)
    k3 = p[4] * se.exp(p[5] * v)
    k4 = p[6] * se.exp(-p[7] * v)

    # Notation is consistent between the two papers
    A = se.Matrix([[-k1 - k3 - k4, k2 -  k4, -k4], [k1, -k2 - k3, k4], [-k1, k3 - k1, -k2 - k4 - k1]])
    B = se.Matrix([k4, 0, k1])

    current_limit = (p[-1]*(par.holding_potential - reversal_potential) * k1/(k1+k2) * k4/(k3+k4)).subs(v, par.holding_potential)
    print("{} Current limit computed as {}".format(__file__, current_limit.subs(p, para).evalf()))

    sens_inf = [float(se.diff(current_limit, p[j]).subs(p, para).evalf()) for j in range(0, par.n_params)]
    print("{} sens_inf calculated as {}".format(__file__, sens_inf))

    protocol = pd.read_csv(os.path.join(os.path.dirname(os.path.dirname(os.path.realpath(__file__))), "protocols", "protocol-staircaseramp.csv"))
<<<<<<< HEAD
    times = 1000*protocol["time"].values
    voltages = protocol["voltage"].values

    spikes = 1000*detect_spikes(protocol["time"], protocol["voltage"])

=======
    times = 1E3*protocol["time"].values
    voltages = protocol["voltage"].values

    # 10*times to correct units
>>>>>>> 3b15bbce
    staircase_protocol = scipy.interpolate.interp1d(times, voltages, kind="linear")
    staircase_protocol_safe = lambda t : staircase_protocol(t) if t < times[-1] else par.holding_potential

    funcs = GetSensitivityEquations(par, p, y, v, A, B, para, times, voltage=staircase_protocol_safe)
    ret = funcs.SimulateForwardModelSensitivities(para),
    current = ret[0][0]
    S1 = ret[0][1]

    S1n = S1 * np.array(para)[None, :]
    sens_inf_N = sens_inf * np.array(para)[None,:]

    param_labels = ['S(p' + str(i + 1) + ',t)' for i in range(par.n_params)]
    [plt.plot(funcs.times, sens, label=param_labels[i]) for i, sens in enumerate(S1n.T)]
    [plt.axhline(s) for s in sens_inf_N[0,:]]
    plt.legend()
    plt.xlabel("time /ms")
    plt.ylabel("dI(t)/dp")
    if args.plot:
        plt.show()
    else:
        plt.savefig(os.path.join(output_dir, "sensitivities_plot"))

    state_variables = funcs.GetStateVariables(para)
    state_labels = ['C', 'O', 'I', 'IC']

    param_labels = ['S(p' + str(i + 1) + ',t)' for i in range(par.n_params)]

    fig = plt.figure(figsize=(8, 8), dpi=args.dpi)
    ax1 = fig.add_subplot(411)
    ax1.plot(funcs.times, funcs.GetVoltage())
    ax1.grid(True)
    ax1.set_xticklabels([])
    ax1.set_ylabel('Voltage (mV)')
    [ax1.axvline(spike, color='red') for spike in spikes]
    ax2 = fig.add_subplot(412)
    ax2.plot(funcs.times, funcs.SimulateForwardModel(para))
    ax2.grid(True)
    ax2.set_xticklabels([])
    ax2.set_ylabel('Current (nA)')
    ax3 = fig.add_subplot(413)
    for i in range(par.n_state_vars + 1):
        ax3.plot(funcs.times, state_variables[:, i], label=state_labels[i])
    ax3.legend(ncol=4)
    ax3.grid(True)
    ax3.set_xticklabels([])
    ax3.set_ylabel('State occupancy')
    ax4 = fig.add_subplot(414)
    for i in range(par.n_params):
        ax4.plot(funcs.times, S1n[:, i], label=param_labels[i])
    ax4.legend(ncol=3)
    ax4.grid(True)
    ax4.set_xlabel('Time (ms)')
    ax4.set_ylabel('Sensitivities')
    plt.tight_layout()

    if not args.plot:
<<<<<<< HEAD
        plt.savefig(os.path.join(output_dir, 'ForwardModel_SW_' + str(args.sine_wave) + '.png'))
=======
        plt.savefig(os.path.join(plot_dir, 'ForwardModel_SW_{}.png'.format(args.sine_wave)))
>>>>>>> 3b15bbce

    # Only take every 100th point
    # S1n = S1n[0:-1:10]
    H = np.dot(S1n.T, S1n)
<<<<<<< HEAD
    sigma2 = 1885/(len(funcs.times) - 1)
    eigvals, eigvectors = np.linalg.eigh(H)
    print("eigenvalues and eigenvectors  of S^TS are {}".format(list(zip(eigvals, eigvectors))))
    if not args.plot:
        plt.savefig(os.path.join(output_dir, 'Eigenvalues_SW_' + str(args.sine_wave) + '.png'))
=======
    print(H)
    eigvals = np.linalg.eigvals(H)
    print('Eigenvalues of H:\n{}'.format(eigvals.real))

    # Plot the eigenvalues of H, shows the condition of H
    fig = plt.figure(figsize=(6, 6), dpi=args.dpi)
    ax = fig.add_subplot(111)
    for i in eigvals:
        ax.axhline(y=i, xmin=0.25, xmax=0.75)
    ax.set_yscale('log')
    ax.set_xticks([])
    ax.grid(True)

    if not args.plot:
        plt.savefig(os.path.join(plot_dir, 'Eigenvalues_SW_{}.png'.format(args.sine_wave)))
>>>>>>> 3b15bbce

    if args.plot:
        plt.show()

    cov = np.linalg.inv(H*sigma2)
    for j in range(0, par.n_params):
        for i in range(j+1, par.n_params):
            parameters_to_view = np.array([i,j])
            # sub_sens = S1n[:,[i,j]]
            sub_cov = cov[parameters_to_view[:,None], parameters_to_view]
            # sub_cov = np.linalg.inv(np.dot(sub_sens.T, sub_sens)*sigma2)
            eigen_val, eigen_vec = np.linalg.eigh(sub_cov)
            eigen_val=eigen_val.real
            if eigen_val[0] > 0 and eigen_val[1] > 0:
                print("COV_{},{} : well defined".format(i, j))
                cov_ellipse(sub_cov, q=[0.75, 0.9, 0.99], offset=para[[i,j]])
                plt.ylabel("parameter {}".format(i+1))
                plt.xlabel("parameter {}".format(j+1))
                if args.plot:
                    plt.show()
                else:
                    plt.savefig(os.path.join(output_dir, "covariance_for_parameters_{}_{}".format(j+1,i+1)))
                plt.clf()
            else:
                print("COV_{},{} : negative eigenvalue: {}".format(i,j, eigen_val))


if __name__=="__main__":
    main()<|MERGE_RESOLUTION|>--- conflicted
+++ resolved
@@ -11,33 +11,6 @@
 
 from settings import Params
 from sensitivity_equations import GetSensitivityEquations, CreateSymbols
-<<<<<<< HEAD
-from common import calculate_reversal_potential, cov_ellipse, get_args
-
-def detect_spikes(x, y):
-    dx = np.diff(x)
-    dy = np.diff(y)
-
-    deriv = dy/dx
-    spike_indices = np.argwhere(np.abs(deriv)>10000)[:,0]
-
-    return x[spike_indices]
-
-def main():
-    # Check input arguments
-    args = get_args()
-    output_dir = os.path.join(args.output, "staircase_protocol")
-
-    if not os.path.exists(output_dir):
-        os.makedirs(output_dir)
-
-    par = Params()
-
-    # Choose parameters (make sure conductance is the last parameter)
-    para = np.array([2.07, 7.17E1, 3.44E-2, 6.18E1, 4.18E2, 2.58E1, 4.75E1, 2.51E1, 3.33E1])
-    para = para*1E-3
-    # Compute reversal potential for 37 degrees C
-=======
 from common import calculate_reversal_potential, get_parser
 
 def main():
@@ -56,7 +29,6 @@
     para = np.array([2.07E-3, 7.17E-2, 3.44E-5, 6.18E-2, 4.18E-1, 2.58E-2, 4.75E-2, 2.51E-2, 3.33E-2])
 
     # Compute resting potential for 37 degrees C
->>>>>>> 3b15bbce
     reversal_potential = calculate_reversal_potential(temp=37)
     par.Erev = reversal_potential
     print("reversal potential is {}".format(reversal_potential))
@@ -83,18 +55,12 @@
     print("{} sens_inf calculated as {}".format(__file__, sens_inf))
 
     protocol = pd.read_csv(os.path.join(os.path.dirname(os.path.dirname(os.path.realpath(__file__))), "protocols", "protocol-staircaseramp.csv"))
-<<<<<<< HEAD
+
     times = 1000*protocol["time"].values
     voltages = protocol["voltage"].values
 
     spikes = 1000*detect_spikes(protocol["time"], protocol["voltage"])
 
-=======
-    times = 1E3*protocol["time"].values
-    voltages = protocol["voltage"].values
-
-    # 10*times to correct units
->>>>>>> 3b15bbce
     staircase_protocol = scipy.interpolate.interp1d(times, voltages, kind="linear")
     staircase_protocol_safe = lambda t : staircase_protocol(t) if t < times[-1] else par.holding_potential
 
@@ -115,7 +81,7 @@
     if args.plot:
         plt.show()
     else:
-        plt.savefig(os.path.join(output_dir, "sensitivities_plot"))
+        plt.savefig(os.path.join(plot_dir, "sensitivities_plot"))
 
     state_variables = funcs.GetStateVariables(para)
     state_labels = ['C', 'O', 'I', 'IC']
@@ -151,24 +117,15 @@
     plt.tight_layout()
 
     if not args.plot:
-<<<<<<< HEAD
-        plt.savefig(os.path.join(output_dir, 'ForwardModel_SW_' + str(args.sine_wave) + '.png'))
-=======
         plt.savefig(os.path.join(plot_dir, 'ForwardModel_SW_{}.png'.format(args.sine_wave)))
->>>>>>> 3b15bbce
 
     # Only take every 100th point
     # S1n = S1n[0:-1:10]
     H = np.dot(S1n.T, S1n)
-<<<<<<< HEAD
-    sigma2 = 1885/(len(funcs.times) - 1)
-    eigvals, eigvectors = np.linalg.eigh(H)
-    print("eigenvalues and eigenvectors  of S^TS are {}".format(list(zip(eigvals, eigvectors))))
-    if not args.plot:
-        plt.savefig(os.path.join(output_dir, 'Eigenvalues_SW_' + str(args.sine_wave) + '.png'))
-=======
     print(H)
     eigvals = np.linalg.eigvals(H)
+    #Sigma2 - the observed variance. 1885 is the value taken from a fit
+    sigma2 = 1885/(len(funcs.times) - 1)
     print('Eigenvalues of H:\n{}'.format(eigvals.real))
 
     # Plot the eigenvalues of H, shows the condition of H
@@ -182,7 +139,6 @@
 
     if not args.plot:
         plt.savefig(os.path.join(plot_dir, 'Eigenvalues_SW_{}.png'.format(args.sine_wave)))
->>>>>>> 3b15bbce
 
     if args.plot:
         plt.show()
