--- conflicted
+++ resolved
@@ -315,11 +315,7 @@
 
         def simulateS1(self, parameters, times):
             if fix_parameters is None:
-<<<<<<< HEAD
                 return self.funcs.SimulateForwardModelSensitivities(parameters)
-=======
-                return self.funcs.SimulateForwardModelSensitivites(parameters, times)
->>>>>>> b6cf8946
             else:
                 sim_params = np.copy(self.parameters)
                 c=0
