#! /usr/bin/env python3

from MarkovModels import common
from MarkovModels.BeattieModel import BeattieModel
from MarkovModels.KempModel import KempModel

import argparse
import numpy as np
import pandas as pd
import os
import matplotlib.pyplot as plt
import multiprocessing


def main():
    parser = argparse.ArgumentParser()
    parser.add_argument("--parameters", default=None)
    parser.add_argument("--model", default='Beattie')
    parser.add_argument("--output", "-o", default=None)
    parser.add_argument("--prefix", default='synthetic')
    parser.add_argument('-P', '--protocols', default=None)
    parser.add_argument('-p', '--plot', action='store_true', default=False)
    parser.add_argument('--noise', default=0.01)
    parser.add_argument('--Erev', '-e', default=None)
    parser.add_argument('--cpus', '-c', default=1, type=int)

    global args
    args = parser.parse_args()

    global Erev
    Erev = common.calculate_reversal_potential()\
        if args.Erev is None\
        else args.Erev

    global parameters
    if args.parameters is not None:
        parameters = pd.read_csv(args.parameters).values
    else:
        parameters = None

<<<<<<< HEAD
    global output_dir
    output_dir = common.setup_output_directory(args.output, 'synthetic_data')
=======
    output_dir = common.setup_output_directory(args.output, 'synthetic_data_%s' % args.model)
>>>>>>> c7988c69

    global sigma
    sigma = args.noise

    global model_class
    if args.model == 'Beattie':
        model_class = BeattieModel
    elif args.model == 'Kemp':
        model_class = KempModel
    else:
        assert False

    protocols = common.get_protocol_list()\
        if args.protocols is None\
        else args.protocols

    print(protocols)

    with multiprocessing.Pool(args.cpus) as pool:
        pool.map(generate_data, protocols)


def generate_data(protocol):
    prot, tstart, tend, tstep, desc = common.get_ramp_protocol_from_csv(protocol)

    times = np.linspace(tstart, tend, int((tend - tstart)/tstep))
    # voltages = [prot(t) for t in times]

    times_df = pd.DataFrame(times.T, columns=('time',))

    times_df.to_csv(os.path.join(output_dir, f"{args.prefix}-{protocol}-times.csv"))
    model = model_class(prot, times, Erev=Erev, parameters=parameters)
    model.protocol_description = desc

    mean = model.SimulateForwardModel()
    data = mean + np.random.normal(0, sigma, times.shape)

    # Output data
    out_fname = os.path.join(output_dir, f"{args.prefix}-{protocol}-A01.csv")
    pd.DataFrame(data.T, columns=('current',)).to_csv(out_fname)

    fig = plt.figure(figsie=(14, 12))
    ax = fig.subplots()

    if args.plot:
        ax.plot(times, mean, label='mean')
        ax.plot(times, data, label='data', color='grey', alpha='0.5')
        ax.legend()
        fig.savefig(os.path.join(output_dir, f"%s_plot.png" % protocol))
        fig.close()



if __name__ == "__main__":
    main()<|MERGE_RESOLUTION|>--- conflicted
+++ resolved
@@ -38,12 +38,8 @@
     else:
         parameters = None
 
-<<<<<<< HEAD
     global output_dir
-    output_dir = common.setup_output_directory(args.output, 'synthetic_data')
-=======
     output_dir = common.setup_output_directory(args.output, 'synthetic_data_%s' % args.model)
->>>>>>> c7988c69
 
     global sigma
     sigma = args.noise
