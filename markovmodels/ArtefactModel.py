import numba as nb
import numpy as np
from numba import cfunc, njit
from numbalsoda import lsoda_sig, lsoda
import pints
import numba
import sympy as sp

from markovmodels.MarkovModel import MarkovModel
import markovmodels

no_artefact_parameters = 7


# TODO Description
class ArtefactModel(MarkovModel):
    def __init__(self, channel_model, E_leak=0, g_leak=0, C_m=5e-3, R_series=5e-3,
                 g_leak_leftover=0, E_leak_leftover=0, V_off=0, ignore_states=[]):

        # Membrane capacitance (nF)
        self.C_m = C_m

        # Series resistance (GOhm)
        self.R_s = R_series

        self.V_off = V_off

        self.E_rev = channel_model.E_rev
        if self.E_rev is None:
            self.E_rev = markovmodels.utilties.calculate_reversal_potential()

        self.no_artefact_parameters = no_artefact_parameters

        self.g_leak_leftover = g_leak_leftover
        self.E_leak_leftover = E_leak_leftover

        self.E_leak = E_leak
        self.g_leak = g_leak

        self.channel_model = channel_model

        self.p = sp.Matrix.vstack(channel_model.p,
                                  sp.Matrix([[sp.sympify(label) for label in self.get_parameter_labels()[:-no_artefact_parameters]]]).T)
        self.y = sp.Matrix.vstack(channel_model.y, sp.Matrix([sp.sympify('Vm')]))
        self.v = channel_model.v
        self.n_state_vars = channel_model.n_state_vars + 1

        self.voltage = channel_model.voltage
        self.rates_dict = channel_model.rates_dict

        self.times = channel_model.times

        self.protocol_description = channel_model.protocol_description

        if self.protocol_description is None:
            raise ValueError()

        self.solver_tolerances = channel_model.solver_tolerances
        self.E_rev = channel_model.E_rev
        self.channel_model.compute_steady_state_expressions()
        self.auxiliary_function = njit(self.define_auxiliary_function())

        self.transformations = self.channel_model.transformations + \
            [pints.IdentityTransformation(1)] * no_artefact_parameters

        self.rhs_inf = self.define_steady_state_function()
        p = self.p
        y = self.y

        I_out_expr = channel_model.auxiliary_expression +\
            sp.sympify('g_leak * (V_m - E_leak) + g_leak_leftover * (V_m - E_leak_leftover)')

        I_out_expr = I_out_expr.subs({'V': 'Vm'})

        artefact_rhs_expr = sp.sympify('(V_off - V_m)/(C_m * R_s) * 1e-3 - I_out * 1e-3 / C_m')
        subs_dict = {'V_m': y[-1],
                     'R_s': p[-1],
                     'C_m': p[-2],
                     'V_off': p[-3],
                     'E_leak_leftover': p[-4],
                     'g_leak_leftover': p[-5],
                     'E_leak': p[-6],
                     'g_leak': p[-7],
                     'I_out': I_out_expr,
                     'E_Kr': self.E_rev}

        artefact_rhs_expr = artefact_rhs_expr.subs(subs_dict).subs(subs_dict)

        self.auxiliary_expression = I_out_expr.subs(subs_dict).subs(subs_dict)

        self.rhs_expr = sp.Matrix.vstack(channel_model.rhs_expr, sp.Matrix([artefact_rhs_expr]))

        self.initial_condition = np.append(
            self.channel_model.rhs_inf(self.channel_model.get_default_parameters(),
                                       self.voltage(0)),
            self.voltage(0))

    def define_steady_state_function(self, tend=5000):
        # Assume a holding potential of -80mV and simulate forwards for 5 seconds
        # start from -80mV steady state of the Markov model and Vm=-80mV
        atol, rtol = self.solver_tolerances
        p = self.get_default_parameters()

        crhs = self.get_cfunc_rhs()
        crhs_ptr = crhs.address
<<<<<<< HEAD

        y0 = np.full(self.channel_model.get_no_state_vars(), 0)
=======
        n_channel_state_vars = self.channel_model.get_no_state_vars()
        y0 = np.full(n_channel_state_vars, .0)
>>>>>>> 0f0a34fb
        y0[0] = 1.0
        y0 = np.append(y0, -80.0)
        crhs_inf = self.channel_model.rhs_inf

        n_max_steps = 64
        desc = self.protocol_description

        @njit
        def rhs_inf(p=p, v=-80.0):
            data = np.append(p, 0.0)
<<<<<<< HEAD
            data = np.append(data, desc.flatten())
=======
            data = np.concatenate((data, np.full(n_max_steps*4, np.nan)))
            _y0 = y0.copy()
            _y0[-1] = v
>>>>>>> 0f0a34fb

            res, _ = lsoda(crhs_ptr, _y0,
                           np.array((-tend, .0)),
                           data=data,
                           rtol=rtol,
                           atol=atol,
                           exit_on_warning=False)

            return res[-1, :].flatten()

        return rhs_inf

    def get_default_parameters(self):
        channel_parameters = self.channel_model.get_default_parameters()
        # g_leak_leftover, E_leak_leftover, V_off, C_m, R_s = p[-no_artefact_parameters:]
        default_artefact_parameters = np.array([self.g_leak, self.E_leak,
                                                self.g_leak_leftover,
                                                self.E_leak_leftover,
                                                self.V_off, self.C_m,
                                                self.R_s]).astype(np.float64)

        return np.concatenate((channel_parameters,
                               default_artefact_parameters)).astype(np.float64).flatten()

    def get_parameter_labels(self):
        return self.channel_model.get_parameter_labels() + ['g_leak', 'E_leak',
                                                            'g_leak_leftover',
                                                            'E_leak_leftover',
                                                            'V_off', 'C_m',
                                                            'R_s']

    def define_auxiliary_function(self, return_var='I_Kr', **kwargs):
        channel_auxiliary_function = njit(self.channel_model.define_auxiliary_function())

        def auxiliary_func(x, p, _):
            g_leak, E_leak, g_leak_leftover, E_leak_leftover, V_off, C_m, R_s = p[-no_artefact_parameters:]
            V_m = x[-1, :]
            I_Kr = channel_auxiliary_function(x[:-1], p[:-no_artefact_parameters], V_m)

            I_leak = g_leak * (V_m - V_off - E_leak)
            I_leak_leftover = g_leak_leftover * (V_m - E_leak_leftover)
            I_post = I_Kr + I_leak + I_leak_leftover

            if return_var == 'I_Kr':
                return I_Kr
            else:
                return I_post

        return auxiliary_func

    def get_no_state_vars(self):
        ny = self.channel_model.get_no_state_vars() + 1
        return ny

    def make_hybrid_solver_states(self, protocol_description=None,
                                  njitted=False, analytic_solver=None,
                                  strict=True, cond_threshold=None, atol=None,
                                  rtol=None, hybrid=True, crhs=None):
        if hybrid:
            raise NotImplementedError()
        else:
            solver = super().make_hybrid_solver_states(
                protocol_description=protocol_description,
                njitted=False,
                analytic_solver=analytic_solver,
                strict=strict,
                cond_threshold=cond_threshold,
                atol=atol, rtol=rtol,
                hybrid=False,
                crhs=crhs
            )

        if njitted:
            solver = numba.njit(solver)
        return solver

    def make_hybrid_solver_current(self, protocol_description=None,
                                   njitted=False, analytic_solver=None,
                                   strict=True, cond_threshold=None, atol=None,
                                   rtol=None, hybrid=True, return_var='I_Kr',
                                   cfunc=None):
        if hybrid:
            raise NotImplementedError()
        else:
            solver = super().make_hybrid_solver_current(
                protocol_description=protocol_description,
                njitted=False,
                analytic_solver=analytic_solver,
                strict=strict,
                cond_threshold=cond_threshold,
                atol=atol, rtol=rtol, return_var=return_var,
                hybrid=False, cfunc=cfunc
            )

        if njitted:
            solver = numba.njit(solver)
        return solver

    def get_cfunc_rhs(self):
        channel_rhs = self.channel_model.get_rhs_func(njitted=True)

        # States are:
        # [channel model] + [V_m]

        # Eliminate one state and add equation for V_m
        ny = self.channel_model.get_no_state_vars() + 1

        # Add artefact parameters and t_offset
        n_p = len(self.get_default_parameters())

        prot_func = self.channel_model.voltage

        # Maximum steps in protocol
        n_max_steps = 64

        channel_auxiliary_function = njit(self.channel_model.define_auxiliary_function())

        @cfunc(lsoda_sig)
        def crhs_func(t, y, dy, data):
            y = nb.carray(y, ny)
            dy = nb.carray(dy, ny)
            data = nb.carray(data, n_p + 1 + n_max_steps * 4)

            p = data[:n_p]
            t_offset = data[n_p]
            desc = data[n_p + 1:].reshape((-1, 4))

            #  get artefact parameters
            g_leak, E_leak, g_leak_leftover, E_leak_leftover, V_off, C_m, R_s = p[-no_artefact_parameters:]

            V_m = y[-1]
            V_cmd = prot_func(t, offset=t_offset,
                              protocol_description=desc)

            I_leak = (V_m - E_leak) * g_leak
            I_leak_leftover = (V_m - E_leak_leftover) * g_leak_leftover

            I_Kr = channel_auxiliary_function(y[:-1], p[:-no_artefact_parameters], V_m)

            I_out = I_Kr + I_leak + I_leak_leftover

            # No series resistance compensation
            V_p = V_cmd

            # V_m derivative
            dy[-1] = (V_p + V_off - V_m)/(C_m * R_s) * 1e-3 - I_out * 1e-3 / C_m

            # compute derivative for channel model
            dy[0:-1] = channel_rhs(y[0:-1], p[:-no_artefact_parameters], V_m).flatten()
            return

        return crhs_func

    def get_analytic_solution_func(self, njitted=None, cond_threshold=None):
        raise NotImplementedError()

    def get_model_name(self):
        return self.channel_model.get_model_name()

    def get_state_labels(self):
        return np.append(self.channel_model.get_state_labels(),
                         'V_m')

    def SimulateForwardModel(self, p=None, times=None, **kws):
        if p is None:
            p = self.get_default_parameters()
        p = np.array(p)

        if times is None:
            times = self.times
        return self.make_hybrid_solver_current(njitted=False, hybrid=False,
                                               **kws)(p, times)
<|MERGE_RESOLUTION|>--- conflicted
+++ resolved
@@ -103,13 +103,9 @@
 
         crhs = self.get_cfunc_rhs()
         crhs_ptr = crhs.address
-<<<<<<< HEAD
-
-        y0 = np.full(self.channel_model.get_no_state_vars(), 0)
-=======
+
         n_channel_state_vars = self.channel_model.get_no_state_vars()
         y0 = np.full(n_channel_state_vars, .0)
->>>>>>> 0f0a34fb
         y0[0] = 1.0
         y0 = np.append(y0, -80.0)
         crhs_inf = self.channel_model.rhs_inf
@@ -120,13 +116,9 @@
         @njit
         def rhs_inf(p=p, v=-80.0):
             data = np.append(p, 0.0)
-<<<<<<< HEAD
-            data = np.append(data, desc.flatten())
-=======
-            data = np.concatenate((data, np.full(n_max_steps*4, np.nan)))
+            data = np.concatenate((data, np.full(n_max_steps*4, np.nan))).flatten()
             _y0 = y0.copy()
             _y0[-1] = v
->>>>>>> 0f0a34fb
 
             res, _ = lsoda(crhs_ptr, _y0,
                            np.array((-tend, .0)),
