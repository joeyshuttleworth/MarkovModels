--- conflicted
+++ resolved
@@ -13,12 +13,6 @@
   - bash
   - regex
   - cmake
-<<<<<<< HEAD
   - pip:
       - .
-  - conda-forge::sundials
-=======
-  - pip
-  - pip:
-    - -e .
->>>>>>> 56971420
+  - conda-forge::sundials