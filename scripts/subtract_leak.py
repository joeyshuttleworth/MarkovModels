--- conflicted
+++ resolved
@@ -291,17 +291,12 @@
         protocol_axs, before_axs, after_axs, corrected_axs, subtracted_ax, \
             long_protocol_ax = setup_subtraction_grid(fig, nsweeps)
 
-<<<<<<< HEAD
-        protocol_func, _, _ = get_ramp_protocol_from_csv(f"{args.experiment_name}-{protocol}-voltages.csv",
-                                                         directory=args.data_directory)
-=======
     protocol_func, _, desc = get_ramp_protocol_from_csv(protocol,
                                                      data_directory=args.data_directory)
 
     # TODO
     # Find ramp start and end from desc
     # ramp_start_step = min([])
->>>>>>> 87f3450d
 
     observation_times = pd.read_csv(os.path.join(
         args.data_directory, f"{args.experiment_name}-{protocol}-times.csv")).to_numpy()[:, -1].flatten()*1e3
