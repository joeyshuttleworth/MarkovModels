import logging
import multiprocessing
import os
from copy import deepcopy

import matplotlib
import matplotlib.pyplot as plt
import regex as re
import seaborn as sns
import pandas as pd
import numpy as np
import markovmodels
import scipy
import pints
import cma
import loky

from argparse import ArgumentParser
from markovmodels.model_generation import make_model_of_class
from markovmodels.ArtefactModel import ArtefactModel
from markovmodels.BeattieModel import BeattieModel
from markovmodels.fitting import infer_reversal_potential_with_artefact
from markovmodels.SensitivitiesMarkovModel import SensitivitiesMarkovModel
from markovmodels.voltage_protocols import detect_spikes, remove_spikes
from markovmodels.fitting import infer_reversal_potential_with_artefact
from markovmodels.utilities import get_data, put_copy
from numba import njit, jit
from markovmodels.optimal_design import D_opt_utility, discriminate_spread_of_predictions_utility

max_time = 15_000
leak_ramp_length = 3_400

def main():
    parser = ArgumentParser()
    parser.add_argument('data_directory')
    parser.add_argument('fitting_dfs', nargs=2)
    parser.add_argument('--reversal', type=float, default=-91.71)
    parser.add_argument('-o', '--output')
    parser.add_argument('--subtraction_df_file')
    parser.add_argument('--qc_df_file')
    parser.add_argument('--use_parameter_file')
    parser.add_argument('--artefact_default_kinetic_param_file')
    parser.add_argument('--wells', '-w', type=str, default=[], nargs='+')
    parser.add_argument('--sweeps', '-s', type=str, default=[], nargs='+')
    parser.add_argument('--protocols', type=str, default=[], nargs='+')
    parser.add_argument('--ignore_protocols', type=str, default=['longap'], nargs='+')
    parser.add_argument('--selection_file')
    parser.add_argument('--model_classes', default=('model3', 'Wang'), nargs=2)
    parser.add_argument('--max_iterations', '-i', type=int, default=100000)
    parser.add_argument("--experiment_name", default='25112022_MW')
    parser.add_argument("--removal_duration", default=5.0, type=float)
    parser.add_argument("--steps_at_a_time", type=int)
    parser.add_argument("--n_sample_starting_points", type=int)
    parser.add_argument("-c", "--no_cpus", type=int, default=1)

    global args
    args = parser.parse_args()

    fitting_dfs = [pd.read_csv(fname) for fname in args.fitting_dfs]

    for i in range(len(fitting_dfs)):
        fitting_dfs[i].score = fitting_dfs[i].score.astype(np.float64)
        fitting_dfs[i] = fitting_dfs[i].sort_values('score', ascending=True)

    if args.selection_file:
        with open(args.selection_file) as fin:
            passed_wells = fin.read().splitlines()
    else:
        passed_wells = None

    # get staircase protocol
    global sc_func
    sc_func, sc_times, sc_desc = markovmodels.voltage_protocols.get_ramp_protocol_from_csv('staircaseramp1')

    protocol = 'staircaseramp1'
    voltage_func, sc_times, desc = markovmodels.voltage_protocols.get_ramp_protocol_from_csv(protocol)

    models = [0, 0]
    models[0] = make_model_of_class(args.model_classes[0], sc_times,
                                    voltage_func, protocol_description=desc)

    models[1] = make_model_of_class(args.model_classes[1], sc_times,
                                    voltage_func, protocol_description=desc)

    solvers = [m.make_hybrid_solver_current(hybrid=False, njitted=True) for m in models]

    sc_voltages = np.array([voltage_func(t) for t in sc_times])

    global output_dir
    output_dir = markovmodels.utilities.setup_output_directory(None, 'sop_discriminate')

    # optimise one step (8th from last)
    protocols = fitting_dfs[0].protocol.unique()

    if args.wells:
        passed_wells = [well for well in passed_wells if well in args.wells]

    df_rows = []

    params = []
    for model, fitting_df in zip(models, fitting_dfs):

        for well in passed_wells:
            for protocol in protocols:
                if protocol in args.ignore_protocols:
                    continue
                for sweep in fitting_df[(fitting_df.well == well) & \
                                        (fitting_df.protocol == protocol)]['sweep'].unique():
                    fitted_params = fitting_df[(fitting_df.well == well) &
                                               (fitting_df.protocol == protocol) &
                                               (fitting_df.sweep == sweep)].head(1)[model.get_parameter_labels()].values.flatten().astype(np.float64)

                    row = [well, protocol, sweep] + list(fitted_params)
                    df_rows.append(row)

        params.append(pd.DataFrame(df_rows,
                                   columns=['well', 'protocol', 'sweep'] + \
                                   model.get_parameter_labels()))

    params[0]['noise'] = [get_noise(row) for _, row in params[0].iterrows()]
    params[1]['noise'] = [get_noise(row) for _, row in params[1].iterrows()]

    n_steps = 64 - 13
    x0 = np.zeros(n_steps*2).astype(np.float64)
    x0[1::2] = 100.0
    x0[::2] = -80.0

    if args.n_sample_starting_points:
        starting_guesses = \
            np.random.uniform(size=(args.n_sample_starting_points, x0.shape[0]))

        starting_guesses[:, ::2] = (starting_guesses[:, ::2]*160) - 120
        starting_guesses[:, 1::2] = (starting_guesses[:, 1::2]*500) + 1

        scores = [opt_func([d, models, params, solvers]) for d in starting_guesses]
        print(scores)

        best_guess_index = np.argmin(scores)
        x0 = starting_guesses[best_guess_index, :].flatten()
        print('x0', x0)

    steps_fitted = 0
    if args.steps_at_a_time is None:
        args.steps_at_a_time = int(x0.shape[0]/2)

    previous_d = x0.astype(np.float64)

    fig = plt.figure()
    axs = fig.subplots(2)

    n_steps = 64 - 13

    step_group = 0
    while steps_fitted < n_steps:
        print('initial score: ', opt_func([x0, models, params, solvers]))
        stds = np.empty(args.steps_at_a_time * 2)
        stds[::2] = .25 * (60 + 120)
        stds[1::2] = .25 * 1000

        if steps_fitted + args.steps_at_a_time > n_steps:
            steps_to_fit = n_steps - steps_fitted
            if steps_to_fit == 0:
                break
        else:
            steps_to_fit = args.steps_at_a_time

        l_bounds = [-120 if (i % 2) == 0 else 1 for i in range(args.steps_at_a_time * 2)]
        u_bounds = [60 if (i % 2) == 0 else 2000 for i in range(args.steps_at_a_time * 2)]

        bounds = [l_bounds, u_bounds]
        seed = np.random.randint(2**32 - 1)
        options = {'maxfevals': args.max_iterations,
                   'CMA_stds': stds,
                   'bounds': bounds,
                   'tolx': 2,
                   'tolfun': 1e-5,
                   'popsize': 15,
                   'seed': seed
                   }

        es = cma.CMAEvolutionStrategy(x0[steps_fitted * 2: steps_fitted * 2 + args.steps_at_a_time * 2], 1, options)
        with open(os.path.join('pycma_seed.txt'), 'w') as fout:
            fout.write(str(seed))
            fout.write('\n')

        best_scores = []

        def get_t_range(d):
            if args.steps_at_a_time == int(x0.shape[0] / 2):
                return (0, 0)
            t_start = leak_ramp_length + d[1::2][:steps_fitted].sum()
            t_end = t_start + d[1::2][steps_fitted: steps_fitted +
                                      steps_to_fit].sum()
            t_range = (t_start, t_end)
            return t_range

        iteration = 0
        while not es.stop():
            d_list = es.ask()
            if args.steps_at_a_time != x0.shape[0] / 2:
                ind = list(range(steps_fitted * 2,
                                 (steps_fitted + args.steps_at_a_time) * 2))
                modified_d_list = [put_copy(previous_d, ind, d) for d in d_list]
<<<<<<< HEAD

            else:
                modified_d_list = d_list

            x = [(d, models, params) for d in modified_d_list]
            x = [(d, models, params, solvers) for d in modified_d_list]
            # Check bounds

=======
            x = [(d, models, params, solvers, get_t_range(d)) for d in
                 modified_d_list]
>>>>>>> 87f3450d
            res = np.array([opt_func(pars) for pars in x])

            best_scores.append(res.min())
            es.tell(d_list, res)
            es.result_pretty()
            if iteration % 10 == 0:
                es.result_pretty()
                d = modified_d_list[-1]
                desc = markovmodels.voltage_protocols.design_space_to_desc(d)
                times = np.arange(0, desc[-1, 0], 0.5)
                t_range = get_t_range(d)

                axs[1].plot(times, [sc_func(t, protocol_description=desc) for t in times])
                opt_func([d, models, params, solvers, t_range], ax=axs[0])

                fig.savefig(os.path.join(output_dir,
                                         f"{step_group}_{iteration}_example.png"))

            if iteration % 100 == 0:
                markovmodels.optimal_design.save_es(es, output_dir,
                                                    f"optimisation_iteration_{iteration}_{step_group}")
            iteration += 1

        ind = list(range(steps_fitted * 2,
                         (steps_fitted + args.steps_at_a_time) * 2))
<<<<<<< HEAD
        steps_fitted += args.steps_at_a_time
        step_group += 1
        if args.steps_at_a_time != x0.shape[0] / 2:
            previous_d = put_copy(previous_d, ind, es.result.xbest)

=======
>>>>>>> 87f3450d
        # Update design so far
        np.put(previous_d, ind, es.result.xbest)

        steps_fitted += args.steps_at_a_time
        step_group += 1

        if args.steps_at_a_time != x0.shape[0] / 2:
            print(f"fitted {steps_fitted} steps (sequentially)")
            print(f"design so far {x0}")

    np.savetxt(os.path.join('best_scores_from_generations'), np.array(best_scores))

    xopt = es.result.xbest
    s_model = SensitivitiesMarkovModel(model,
                                       parameters_to_use=model.get_parameter_labels())

    default_params = model.get_default_parameters()
    # Check D_optimality of design vs staircase
    u_D_staircase = markovmodels.optimal_design.D_opt_utility(sc_desc,
                                                              default_params,
                                                              s_model,
                                                              removal_duration=args.removal_duration)
    print(f"u_D of staircase = {u_D_staircase}")

    found_desc = markovmodels.voltage_protocols.design_space_to_desc(xopt)
    u_D_found = markovmodels.optimal_design.D_opt_utility(found_desc,
                                                          default_params,
                                                          s_model,
                                                          removal_duration=args.removal_duration)

    print(f"u_D of found design = {u_D_found}")

    found_voltage_func = markovmodels.voltage_protocols.make_voltage_function_from_description(found_desc)
    model.protocol_description = found_desc
    model.voltage = found_voltage_func
    model.times = np.arange(0, found_desc[-1][0], .5)

    output = model.make_hybrid_solver_current(njitted=False, hybrid=False)()

    fig = plt.figure()
    axs = fig.subplots(2)
    axs[0].plot(model.times, output)
    axs[1].plot(model.times, [model.voltage(t) for t in model.times])

    fig.savefig(os.path.join(output_dir, 'optimised_protocol'))

    # Output protocol
    with open(os.path.join(output_dir, 'found_design.txt'), 'w') as fout:
        for line in markovmodels.voltage_protocols.desc_to_table(found_desc):
            fout.write(line)
            fout.write('\n')
    with open(os.path.join(output_dir, 'found_design_desc.txt'), 'w') as fout:
        for line in found_desc:
            fout.write(", ".join([str(entry) for entry in line]))
            fout.write('\n')

    axs[0].cla()
    axs[1].cla()

    # Plot phase diagram for the new design (first two states)
    model.voltage = found_voltage_func
    model.protocol_description = found_desc
    states = model.make_hybrid_solver_states(njitted=False, hybrid=False)()
    cols = [plt.cm.jet(i / states.shape[0]) for i in range(states.shape[0])]
    axs[0].scatter(states[:, 0], states[:, 1], alpha=.25, color=cols, marker='o')

    # Plot phase diagram (first two states)
    model.voltage = sc_func
    model.protocol_description = sc_desc
    states = model.make_hybrid_solver_states(njitted=False, hybrid=False)()
    np.savetxt(os.path.join(output_dir, 'found_design_trajectory.csv'), states)

    model.voltage = sc_func
    model.protocol_description = sc_desc
    cols = [plt.cm.jet(i / states.shape[0]) for i in range(states.shape[0])]
    axs[1].scatter(states[:, 0], states[:, 1], alpha=.25, color=cols, marker='o')

    fig.savefig(os.path.join(output_dir, "phase_diagrams.png"))

    # output_score
    with open(os.path.join(output_dir, 'best_score.txt'), 'w') as fout:
        fout.write(str(es.result[1]))
        fout.write('\n')

    with open(os.path.join(output_dir, 'u_d.txt'), 'w') as fout:
        fout.write(str(u_D_found))
        fout.write('\n')

    # Pickle and save optimisation results
    filename = 'es-status-pickled'
    with open(filename, 'wb') as fout:
        fout.write(es.pickle_dumps())

    markovmodels.optimal_design.save_es(es, output_dir,
                                        "es_halted")


def opt_func(x, ax=None, hybrid=False):

    x = list(x)
    if len(x) == 4:
        x.append((0, 0))

    d, models, (params1, params2), solvers, t_range = x

    model1, model2 = models

    # Force positive durations
    d = d.copy()
    d[1::2] = np.abs(d[1::2])

    # Penalise length
    protocol_length = d[1::2].sum()

    penalty = 0
    if protocol_length > 15_000:
        penalty = (protocol_length - max_time)**2 * 1e3

    # Constrain voltage
    # if np.any(x[::2] < -120) or np.any(x[::2] > 60):
    #     return np.inf

    desc = markovmodels.voltage_protocols.design_space_to_desc(d)
    times = np.arange(0, desc[-1][0], .5)

    params1 = params1.loc[np.all(np.isfinite(params1[model1.get_parameter_labels()]), axis=1), :]
    params2 = params2.loc[np.all(np.isfinite(params2[model2.get_parameter_labels()]), axis=1), :]

    wells = params1.well.unique().flatten()
    wells = [w for w in wells if w in params2.well.unique()]
    utils = []
    for i, well in enumerate(wells):
        sub_df1 = params1[params1.well == well]
        sub_df2 = params2[params2.well == well]

        noise = sub_df1.noise.values.flatten()[0]

        util = discriminate_spread_of_predictions_utility(desc,
                                                          sub_df1[model1.get_parameter_labels()].values,
                                                          sub_df2[model2.get_parameter_labels()].values,
                                                          model1, model2,
                                                          removal_duration=args.removal_duration,
                                                          sigma2=noise**2,
                                                          ax=ax if i == 0 else None,
                                                          solver1=solvers[0],
                                                          solver2=solvers[1],
                                                          t_range=t_range)

        utils.append(util)
    utils = np.array(utils)

    print('utils are', utils)
    return -np.min(utils) + penalty


def get_noise(row):
    well, protocol, sweep = row[['well', 'protocol', 'sweep']]

    data = markovmodels.utilities.get_data(well, protocol, args.data_directory,
                                           experiment_name=args.experiment_name,
                                           sweep=sweep)

    return data[:200].std()


if __name__ == '__main__':
    main()<|MERGE_RESOLUTION|>--- conflicted
+++ resolved
@@ -201,19 +201,8 @@
                 ind = list(range(steps_fitted * 2,
                                  (steps_fitted + args.steps_at_a_time) * 2))
                 modified_d_list = [put_copy(previous_d, ind, d) for d in d_list]
-<<<<<<< HEAD
-
-            else:
-                modified_d_list = d_list
-
-            x = [(d, models, params) for d in modified_d_list]
-            x = [(d, models, params, solvers) for d in modified_d_list]
-            # Check bounds
-
-=======
             x = [(d, models, params, solvers, get_t_range(d)) for d in
                  modified_d_list]
->>>>>>> 87f3450d
             res = np.array([opt_func(pars) for pars in x])
 
             best_scores.append(res.min())
@@ -239,14 +228,11 @@
 
         ind = list(range(steps_fitted * 2,
                          (steps_fitted + args.steps_at_a_time) * 2))
-<<<<<<< HEAD
         steps_fitted += args.steps_at_a_time
         step_group += 1
         if args.steps_at_a_time != x0.shape[0] / 2:
             previous_d = put_copy(previous_d, ind, es.result.xbest)
 
-=======
->>>>>>> 87f3450d
         # Update design so far
         np.put(previous_d, ind, es.result.xbest)
 
