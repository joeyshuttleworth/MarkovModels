import logging
import multiprocessing
import os
from copy import deepcopy

import matplotlib
import matplotlib.pyplot as plt
import regex as re
import seaborn as sns
import pandas as pd
import numpy as np
import markovmodels
import scipy
import pints
import cma
import loky

from argparse import ArgumentParser
from markovmodels.model_generation import make_model_of_class
from markovmodels.ArtefactModel import ArtefactModel
from markovmodels.BeattieModel import BeattieModel
from markovmodels.fitting import infer_reversal_potential_with_artefact
from markovmodels.SensitivitiesMarkovModel import SensitivitiesMarkovModel
from markovmodels.voltage_protocols import detect_spikes, remove_spikes
from markovmodels.fitting import infer_reversal_potential_with_artefact
from markovmodels.utilities import get_data, put_copy
from numba import njit, jit
from markovmodels.optimal_design import D_opt_utility, discriminate_spread_of_predictions_utility

max_time = 15_000

def main():
    parser = ArgumentParser()
    parser.add_argument('data_directory')
    parser.add_argument('fitting_dfs', nargs=2)
    parser.add_argument('--reversal', type=float, default=-91.71)
    parser.add_argument('-o', '--output')
    parser.add_argument('--subtraction_df_file')
    parser.add_argument('--qc_df_file')
    parser.add_argument('--use_parameter_file')
    parser.add_argument('--artefact_default_kinetic_param_file')
    parser.add_argument('--wells', '-w', type=str, default=[], nargs='+')
    parser.add_argument('--sweeps', '-s', type=str, default=[], nargs='+')
    parser.add_argument('--protocols', type=str, default=[], nargs='+')
    parser.add_argument('--ignore_protocols', type=str, default=['longap'], nargs='+')
    parser.add_argument('--selection_file')
    parser.add_argument('--model_classes', default=('model3', 'Wang'), nargs=2)
    parser.add_argument('--max_iterations', '-i', type=int, default=100000)
    parser.add_argument("--experiment_name", default='25112022_MW')
    parser.add_argument("--removal_duration", default=5.0, type=float)
    parser.add_argument("--steps_at_a_time", type=int)
    parser.add_argument("--n_sample_starting_points", type=int)
    parser.add_argument("-c", "--no_cpus", type=int, default=1)

    global args
    args = parser.parse_args()

    fitting_dfs = [pd.read_csv(fname) for fname in args.fitting_dfs]

    for i in range(len(fitting_dfs)):
        fitting_dfs[i].score = fitting_dfs[i].score.astype(np.float64)
        fitting_dfs[i] = fitting_dfs[i].sort_values('score', ascending=True)

    if args.selection_file:
        with open(args.selection_file) as fin:
            passed_wells = fin.read().splitlines()
    else:
        passed_wells = None

    # get staircase protocol
    global sc_func
    sc_func, sc_times, sc_desc = markovmodels.voltage_protocols.get_ramp_protocol_from_csv('staircaseramp1')

    protocol = 'staircaseramp1'
    voltage_func, sc_times, desc = markovmodels.voltage_protocols.get_ramp_protocol_from_csv(protocol)

    models = [0, 0]
    models[0] = make_model_of_class(args.model_classes[0], sc_times,
                                    voltage_func, protocol_description=desc)

    models[1] = make_model_of_class(args.model_classes[1], sc_times,
                                    voltage_func, protocol_description=desc)

    solvers = [m.make_hybrid_solver_current(hybrid=False, njitted=True) for m in models]

    sc_voltages = np.array([voltage_func(t) for t in sc_times])

    global output_dir
    output_dir = markovmodels.utilities.setup_output_directory(None, 'sop_discriminate')

    # optimise one step (8th from last)
    protocols = fitting_dfs[0].protocol.unique()

    if args.wells:
        passed_wells = [well for well in passed_wells if well in args.wells]

    df_rows = []

    params = []
    for model, fitting_df in zip(models, fitting_dfs):

        for well in passed_wells:
            for protocol in protocols:
                if protocol in args.ignore_protocols:
                    continue
                for sweep in fitting_df[(fitting_df.well == well) & \
                                        (fitting_df.protocol == protocol)]['sweep'].unique():
                    fitted_params = fitting_df[(fitting_df.well == well) &
                                               (fitting_df.protocol == protocol) &
                                               (fitting_df.sweep == sweep)].head(1)[model.get_parameter_labels()].values.flatten().astype(np.float64)

                    row = [well, protocol, sweep] + list(fitted_params)
                    df_rows.append(row)

        params.append(pd.DataFrame(df_rows,
                                   columns=['well', 'protocol', 'sweep'] + \
                                   model.get_parameter_labels()))

    params[0]['noise'] = [get_noise(row) for _, row in params[0].iterrows()]
    params[1]['noise'] = [get_noise(row) for _, row in params[1].iterrows()]

    n_steps = 64 - 13
    x0 = np.zeros(n_steps*2).astype(np.float64)
    x0[1::2] = 100.0
    x0[::2] = -80.0

    if args.n_sample_starting_points:
        starting_guesses = \
            np.random.uniform(size=(args.n_sample_starting_points, x0.shape[0]))

        starting_guesses[:, ::2] = (starting_guesses[:, ::2]*160) - 120
        starting_guesses[:, 1::2] = (starting_guesses[:, 1::2]*500) + 1

        scores = [opt_func([d, models, params, solvers]) for d in starting_guesses]
        print(scores)

        best_guess_index = np.argmin(scores)
        x0 = starting_guesses[best_guess_index, :].flatten()
        print('x0', x0)

    steps_fitted = 0
    if args.steps_at_a_time is None:
        args.steps_at_a_time = int(x0.shape[0]/2)

    previous_d = x0.astype(np.float64)

    fig = plt.figure()
    axs = fig.subplots(2)
    step_group = 0
    while steps_fitted != int(x0.shape[0] / 2):
        print('initial score: ', opt_func([x0, models, params, solvers]))
        stds = np.empty(args.steps_at_a_time * 2)
        stds[::2] = .25 * (40 + 120)
        stds[1::2] = .25 * 1000

        l_bounds = [-120 if (i % 2) == 0 else 1 for i in range(args.steps_at_a_time * 2)]
        u_bounds = [40 if (i % 2) == 0 else 2000 for i in range(args.steps_at_a_time * 2)]

        bounds = [l_bounds, u_bounds]
        seed = np.random.randint(2**32 - 1)
        options = {'maxfevals': args.max_iterations,
                   'CMA_stds': stds,
                   'bounds': bounds,
                   'tolx': 2,
                   'tolfun': 1e-5,
                   'popsize': 15,
                   'seed': seed
                   }

        es = cma.CMAEvolutionStrategy(x0[steps_fitted * 2: steps_fitted * 2 + args.steps_at_a_time * 2], 1, options)
        with open(os.path.join('pycma_seed.txt'), 'w') as fout:
            fout.write(str(seed))
            fout.write('\n')

        best_scores = []

        iteration = 0
        while not es.stop():
            d_list = es.ask()
            if args.steps_at_a_time != x0.shape[0] / 2:
                ind = list(range(steps_fitted * 2,
                                 (steps_fitted + args.steps_at_a_time) * 2))
                modified_d_list = [put_copy(previous_d, ind, d) for d in d_list]

<<<<<<< HEAD
            x = [(d, models, params, solvers) for d in modified_d_list]
=======
            else:
                modified_d_list = d_list

            x = [(d, models, params) for d in modified_d_list]
            # Check bounds
>>>>>>> a65f343d

            res = np.array([opt_func(pars) for pars in x])

            best_scores.append(res.min())
            es.tell(d_list, res)
            es.result_pretty()
            if iteration % 10 == 0:
                es.result_pretty()
                d = modified_d_list[-1]
                desc = markovmodels.voltage_protocols.design_space_to_desc(d)
                times = np.arange(0, desc[-1, 0], 0.5)
                axs[1].plot(times, [sc_func(t, protocol_description=desc) for t in times])
                opt_func([x0, models, params, solvers], ax=axs[0])
                fig.savefig(os.path.join(output_dir,
                                         f"{step_group}_{iteration}_example.png"))


            if iteration % 100 == 0:
                markovmodels.optimal_design.save_es(es, output_dir,
                                                    f"optimisation_iteration_{iteration}_{step_group}")
            iteration += 1

        ind = list(range(steps_fitted * 2,
                         (steps_fitted + args.steps_at_a_time) * 2))
<<<<<<< HEAD
        steps_fitted += args.steps_at_a_time
        step_group += 1

        # Update design so far
        np.put(previous_d, ind, es.result.xbest)
=======
        if args.steps_at_a_time != x0.shape[0] / 2:
            previous_d = put_copy(previous_d, ind, es.result.xbest)
>>>>>>> a65f343d

        if args.steps_at_a_time != x0.shape[0] / 2:
            print(f"fitted {steps_fitted} steps (sequentially)")
            print(f"design so far {x0}")

    np.savetxt(os.path.join('best_scores_from_generations'), np.array(best_scores))

    xopt = es.result.xbest
    s_model = SensitivitiesMarkovModel(model,
                                       parameters_to_use=model.get_parameter_labels())

    default_params = model.get_default_parameters()
    # Check D_optimality of design vs staircase
    u_D_staircase = markovmodels.optimal_design.D_opt_utility(sc_desc,
                                                              default_params,
                                                              s_model,
                                                              removal_duration=args.removal_duration)
    print(f"u_D of staircase = {u_D_staircase}")

    found_desc = markovmodels.voltage_protocols.design_space_to_desc(xopt)
    u_D_found = markovmodels.optimal_design.D_opt_utility(found_desc,
                                                          default_params,
                                                          s_model,
                                                          removal_duration=args.removal_duration)

    print(f"u_D of found design = {u_D_found}")

    found_voltage_func = markovmodels.voltage_protocols.make_voltage_function_from_description(found_desc)
    model.protocol_description = found_desc
    model.voltage = found_voltage_func
    model.times = np.arange(0, found_desc[-1][0], .5)

    output = model.make_hybrid_solver_current(njitted=False, hybrid=False)()

    fig = plt.figure()
    axs = fig.subplots(2)
    axs[0].plot(model.times, output)
    axs[1].plot(model.times, [model.voltage(t) for t in model.times])

    fig.savefig(os.path.join(output_dir, 'optimised_protocol'))

    # Output protocol
    with open(os.path.join(output_dir, 'found_design.txt'), 'w') as fout:
        for line in markovmodels.voltage_protocols.desc_to_table(found_desc):
            fout.write(line)
            fout.write('\n')
    with open(os.path.join(output_dir, 'found_design_desc.txt'), 'w') as fout:
        for line in found_desc:
            fout.write(", ".join([str(entry) for entry in line]))
            fout.write('\n')

    axs[0].cla()
    axs[1].cla()

    # Plot phase diagram for the new design (first two states)
    model.voltage = found_voltage_func
    model.protocol_description = found_desc
    states = model.make_hybrid_solver_states(njitted=False, hybrid=False)()
    cols = [plt.cm.jet(i / states.shape[0]) for i in range(states.shape[0])]
    axs[0].scatter(states[:, 0], states[:, 1], alpha=.25, color=cols, marker='o')

    # Plot phase diagram (first two states)
    model.voltage = sc_func
    model.protocol_description = sc_desc
    states = model.make_hybrid_solver_states(njitted=False, hybrid=False)()
    np.savetxt(os.path.join(output_dir, 'found_design_trajectory.csv'), states)

    model.voltage = sc_func
    model.protocol_description = sc_desc
    cols = [plt.cm.jet(i / states.shape[0]) for i in range(states.shape[0])]
    axs[1].scatter(states[:, 0], states[:, 1], alpha=.25, color=cols, marker='o')

    fig.savefig(os.path.join(output_dir, "phase_diagrams.png"))

    # output_score
    with open(os.path.join(output_dir, 'best_score.txt'), 'w') as fout:
        fout.write(str(es.result[1]))
        fout.write('\n')

    with open(os.path.join(output_dir, 'u_d.txt'), 'w') as fout:
        fout.write(str(u_D_found))
        fout.write('\n')

    # Pickle and save optimisation results
    filename = 'es-status-pickled'
    with open(filename, 'wb') as fout:
        fout.write(es.pickle_dumps())

    markovmodels.optimal_design.save_es(es, output_dir,
                                        "es_halted")


def opt_func(x, ax=None, hybrid=False):
    d, models, (params1, params2), solvers = x

    model1, model2 = models

    # Force positive durations
    d = d.copy()
    d[1::2] = np.abs(d[1::2])

    # Penalise length
    protocol_length = d[1::2].sum()

    penalty = 0
    if protocol_length > 15_000:
        penalty = (protocol_length - max_time)**2 * 1e3

    # Constrain voltage
    # if np.any(x[::2] < -120) or np.any(x[::2] > 60):
    #     return np.inf

    desc = markovmodels.voltage_protocols.design_space_to_desc(d)
    times = np.arange(0, desc[-1][0], .5)

    params1 = params1.loc[np.all(np.isfinite(params1[model1.get_parameter_labels()]), axis=1), :]
    params2 = params2.loc[np.all(np.isfinite(params2[model2.get_parameter_labels()]), axis=1), :]

    wells = params1.well.unique().flatten()
    wells = [w for w in wells if w in params2.well.unique()]
    utils = []
    for i, well in enumerate(wells):
        sub_df1 = params1[params1.well == well]
        sub_df2 = params2[params2.well == well]

        noise = sub_df1.noise.values.flatten()[0]

        util = discriminate_spread_of_predictions_utility(desc,
                                                          sub_df1[model1.get_parameter_labels()].values,
                                                          sub_df2[model2.get_parameter_labels()].values,
                                                          model1, model2,
                                                          removal_duration=args.removal_duration,
                                                          sigma2=noise**2,
                                                          ax=ax if i == 0 else None,
                                                          solver1=solvers[0],
                                                          solver2=solvers[1])

        utils.append(util)
    utils = np.array(utils)

    print('utils are', utils)
    return -np.min(utils) + penalty


def get_noise(row):
    well, protocol, sweep = row[['well', 'protocol', 'sweep']]

    data = markovmodels.utilities.get_data(well, protocol, args.data_directory,
                                           experiment_name=args.experiment_name,
                                           sweep=sweep)

    return data[:200].std()


if __name__ == '__main__':
    main()<|MERGE_RESOLUTION|>--- conflicted
+++ resolved
@@ -182,15 +182,12 @@
                                  (steps_fitted + args.steps_at_a_time) * 2))
                 modified_d_list = [put_copy(previous_d, ind, d) for d in d_list]
 
-<<<<<<< HEAD
-            x = [(d, models, params, solvers) for d in modified_d_list]
-=======
             else:
                 modified_d_list = d_list
 
             x = [(d, models, params) for d in modified_d_list]
+            x = [(d, models, params, solvers) for d in modified_d_list]
             # Check bounds
->>>>>>> a65f343d
 
             res = np.array([opt_func(pars) for pars in x])
 
@@ -215,16 +212,13 @@
 
         ind = list(range(steps_fitted * 2,
                          (steps_fitted + args.steps_at_a_time) * 2))
-<<<<<<< HEAD
         steps_fitted += args.steps_at_a_time
         step_group += 1
+        if args.steps_at_a_time != x0.shape[0] / 2:
+            previous_d = put_copy(previous_d, ind, es.result.xbest)
 
         # Update design so far
         np.put(previous_d, ind, es.result.xbest)
-=======
-        if args.steps_at_a_time != x0.shape[0] / 2:
-            previous_d = put_copy(previous_d, ind, es.result.xbest)
->>>>>>> a65f343d
 
         if args.steps_at_a_time != x0.shape[0] / 2:
             print(f"fitted {steps_fitted} steps (sequentially)")
