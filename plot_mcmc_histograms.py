#!/usr/bin/env python3

from MarkovModels import common
import argparse
import matplotlib.pyplot as plt
import numpy as np
import os
import pandas as pd
import seaborn as sns
import regex as re
import pints
import string
from matplotlib import gridspec


protocol_chrono_order = ['staircaseramp1',
                         'sis',
                         'rtovmaxdiff',
                         'rvotmaxdiff',
                         'spacefill10',
                         'spacefill19',
                         'spacefill26',
                         'longap',
                         'hhbrute3gstep',
                         'hhsobol3step',
                         'wangbrute3gstep',
                         'wangsobol3step',
                         'staircaseramp2']

def main():

    parser = argparse.ArgumentParser()

    parser.add_argument('data_directory', help='directory where data is stored')
    parser.add_argument('--experiment_name', '-e', default='newtonrun4')
    parser.add_argument('--wells', '-w', type=str, nargs='+')
    parser.add_argument('--protocols', type=str, nargs='+')
    parser.add_argument('--output', type=str)
    parser.add_argument('--figsize', '-f', nargs=2, type=float)
    parser.add_argument('--fontsize', type=int)
    parser.add_argument('--parameter_file')
    parser.add_argument('--model', default='Beattie')
    parser.add_argument('--nolegend', action='store_true')
    parser.add_argument('--dpi', '-d', default=500, type=int)
    parser.add_argument("-A", "--alphabet_labels", action='store_true')
    parser.add_argument('--ignore_protocols', '-i', nargs='+', default=[])

    global args
    args = parser.parse_args()

    output_dir = common.setup_output_directory(args.output, 'plot_mcmc_histograms')

    plt.rcParams.update({'font.size': args.fontsize})

    if args.wells is None:
        args.wells = [letter + f"{number:2d}" for letter in 'ABCDEFGHIJKLMNOP'
                      for number in range(1, 25)]

    if args.protocols is None:
        args.protocols = common.get_protocol_list()

    model_class = common.get_model_class(args.model)
    model_name  = model_class().get_model_name()

    if args.parameter_file and args.model:
        params_df = pd.read_csv(args.parameter_file)

    else:
        params_df = None

    if params_df is not None:
        args.protocols = [protocol for protocol in args.protocols if protocol
                          in params_df['protocol'].unique()]
        args.wells = [well for well in args.wells if well in params_df['well'].unique()]

    fig = plt.figure(figsize=args.figsize)
    ax = fig.subplots()

    cm = sns.husl_palette(len(args.protocols))

    if len(args.protocols) == 1:
        lw = 1
    else:
        lw = .5

    if args.protocols is None:
        args.protocols = [p for p in args.protocols if p not in
                          args.ignore_protocols]

    model = model_class()
    for well in args.wells:
        rstring = re.compile(f"^mcmc_{model_name}_{well}_([a-z|0-9]*).npy$")
        dfs = []
        for f in filter(rstring.match, os.listdir(args.data_directory)):
            protocol = rstring.search(f).group(1)

            if protocol not in args.protocols:
                continue

            chains = np.load(os.path.join(args.data_directory, f))

            print(well, protocol, pints.rhat(chains))

            # chain = chains.reshape((-1, model.get_no_parameters()))
            chain = chains[0, :, :]

            df = pd.DataFrame(chain, columns=model.get_parameter_labels())
            df['protocol'] = protocol

            dfs.append(df)

        if not dfs:
            continue

        df = pd.concat(dfs, ignore_index=True)
<<<<<<< HEAD

        if args.alphabet_labels:
            df['protocol'] = pd.Categorical(df['protocol'], categories=protocol_chrono_order)
            print(df['protocol'])
            relabel_dict = dict(zip(args.protocols,
                                    string.ascii_uppercase[:len(protocol_chrono_order)]))
            df = df.replace({
                'protocol': relabel_dict})
=======
>>>>>>> 9d338f70

        for param in model.get_parameter_labels():
            sns.boxplot(data=df[[param, 'protocol']], x='protocol', y=param, linewidth=.5,
                        order=string.ascii_uppercase[:len(args.protocols)], showfliers=False)

            ax.set_xlim((max(0, ax.get_xlim()[0]), ax.get_xlim()[1]))
            fig.savefig(os.path.join(output_dir,
                                     f"{well}_{param}_mcmc_histograms.svg"), dpi=args.dpi)

            ax.cla()

        # Plot individually
        for protocol in df.protocol.unique():
            sub_df = df[df.protocol == protocol].copy()
            sub_df['protocol'] = pd.Categorical(sub_df['protocol'], categories=(protocol,))

            for param in ['Gkr']:
                vals = sub_df[param].values

                IQR = np.quantile(vals, .75) - np.quantile(vals, .25)
                whis = 3

                plot_lims = [vals.mean() - 2*vals.std(), vals.mean() + 2*vals.std()]

                # vals = vals[(vals > plot_lims[0])
                #             & (vals < plot_lims[1])]

                sns.violinplot(y=vals, linewidth=.5, x=np.repeat(protocol, len(vals)))
                fig.tight_layout()
                ax.ticklabel_format(style='plain', axis='y', useOffset=False)

                ax.set_ylim(plot_lims)
                fig.savefig(os.path.join(output_dir,
                                         f"{well}_{param}_mcmc_histograms_{protocol}.svg"), dpi=args.dpi)

                ax.cla()


if __name__ == "__main__":
    main()<|MERGE_RESOLUTION|>--- conflicted
+++ resolved
@@ -113,7 +113,6 @@
             continue
 
         df = pd.concat(dfs, ignore_index=True)
-<<<<<<< HEAD
 
         if args.alphabet_labels:
             df['protocol'] = pd.Categorical(df['protocol'], categories=protocol_chrono_order)
@@ -122,8 +121,6 @@
                                     string.ascii_uppercase[:len(protocol_chrono_order)]))
             df = df.replace({
                 'protocol': relabel_dict})
-=======
->>>>>>> 9d338f70
 
         for param in model.get_parameter_labels():
             sns.boxplot(data=df[[param, 'protocol']], x='protocol', y=param, linewidth=.5,
