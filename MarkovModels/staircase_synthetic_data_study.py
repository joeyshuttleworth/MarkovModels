--- conflicted
+++ resolved
@@ -20,17 +20,10 @@
 
 import plotly.graph_objects as go
 
-<<<<<<< HEAD
 from settings import settings
 from common import *
 from MarkovModel import MarkovModel
 from BeattieModel import BeattieModel
-=======
-from . settings import settings
-from . BeattieModel import BeattieModel
-from . M10Model import M10Model
-from . common import *
->>>>>>> 02440e07
 
 # Set noise level - based on results from fitting the sine_wave model
 sigma2 = 0.006
@@ -312,7 +305,7 @@
     parser.add_argument(
         "-M",
         "--mcmc",
-        default=50,
+        default=False,
         help="Whether or not to perform mcmc on the synthetic data example.",
         action='store_true')
     parser.add_argument(
@@ -329,57 +322,26 @@
     if not os.path.exists(plot_dir):
         os.makedirs(plot_dir)
 
-    # Compute resting potential for 37 degrees C
-<<<<<<< HEAD
-    reversal_potential = calculate_reversal_potential(temp=37)
-    par.Erev = reversal_potential
-    print("reversal potential is {}".format(reversal_potential))
-
-    # Create symbols for symbolic functions
-    symbols = create_symbols()
-    p = symbols['p']
-    y = symbols['y']
-    v = symbols['v']
-
-    k = se.symbols('k1, k2, k3, k4')
-=======
-    # reversal_potential = calculate_reversal_potential(temp=37)
->>>>>>> 02440e07
-
     staircase_protocol = get_protocol("staircase")
     times = np.linspace(0, 15000, 1000)
-
-    funcs = M10Model(times=times,
+    voltages = np.array([staircase_protocol(t) for t in times])
+    spikes, _ = detect_spikes(times, voltages, 10)
+    # times, voltages = remove_spikes(times, voltages, spikes, args.remove)
+
+    funcs = BeattieModel(times=times,
                         protocol=staircase_protocol)
-
-
-<<<<<<< HEAD
-    sens_inf = [float(se.diff(current_limit, p[j]).subs(p, para).evalf())
-                for j in range(0, n_params)]
-    print("{} sens_inf calculated as {}".format(__file__, sens_inf))
-
-    staircase_protocol = get_protocol_from_csv("staircase")
-    times = np.linspace(0, 15000, 10000)
-    voltages = [staircase_protocol(t) for t in times]
-    spikes, spike_indices = detect_spikes(times, voltages)
-    times, voltages = remove_spikes(times, voltages, spikes, args.remove)
-
-    funcs = BeattieModel(staircase_protocol)
-
-=======
-    para = funcs.get_default_parameters()
-
->>>>>>> 02440e07
+    # Compute resting potential for 37 degrees C
+    reversal_potential = calculate_reversal_potential(temp=37)
+    funcs.Erev = reversal_potential
+
+    para = np.array([2.07E-3, 7.17E-2, 3.44E-5, 6.18E-2, 20, 2.58E-2, 2, 2.51E-2, 3.33E-2])
     ret = funcs.SimulateForwardModelSensitivities(para),
     current = ret[0][0]
     S1 = ret[0][1]
     S1n = S1 * np.array(para)[None, :]
 
-<<<<<<< HEAD
-    param_labels = ['S(p' + str(i + 1) + ',t)' for i in range(n_params)]
-=======
     param_labels = ['S(p' + str(i + 1) + ',t)' for i in range(funcs.n_params)]
->>>>>>> 02440e07
+
     [plt.plot(funcs.times, sens, label=param_labels[i])
      for i, sens in enumerate(S1n.T)]
     plt.legend()
@@ -390,16 +352,9 @@
     else:
         plt.savefig(os.path.join(plot_dir, "sensitivities_plot"))
 
-    state_variables = funcs.GetStateVariables(para)
-<<<<<<< HEAD
-    state_labels = ['C', 'O', 'I', 'IC']
-    n_state_vars = 3
-
-    param_labels = ['S(p' + str(i + 1) + ',t)' for i in range(n_params)]
-=======
-
     param_labels = ['S(p' + str(i + 1) + ',t)' for i in range(funcs.n_params)]
->>>>>>> 02440e07
+
+    state_occupancies = funcs.GetStateVariables(para)
 
     fig = plt.figure(figsize=(8, 8), dpi=args.dpi)
     ax1 = fig.add_subplot(411)
@@ -414,23 +369,14 @@
     ax2.set_xticklabels([])
     ax2.set_ylabel('Current (nA)')
     ax3 = fig.add_subplot(413)
-<<<<<<< HEAD
-    for i in range(n_state_vars + 1):
-        ax3.plot(funcs.times, state_variables[:, i], label=state_labels[i])
-=======
     for i in range(funcs.n_state_vars + 1):
-        ax3.plot(funcs.times, state_variables[:, i], label=funcs.state_labels[i])
->>>>>>> 02440e07
+        ax3.plot(funcs.times, state_occupancies, label=funcs.state_labels + ['IC'])
     ax3.legend(ncol=4)
     ax3.grid(True)
     ax3.set_xticklabels([])
     ax3.set_ylabel('State occupancy')
     ax4 = fig.add_subplot(414)
-<<<<<<< HEAD
-    for i in range(n_params):
-=======
     for i in range(funcs.n_params):
->>>>>>> 02440e07
         ax4.plot(funcs.times, S1n[:, i], label=param_labels[i])
     ax4.legend(ncol=3)
     ax4.grid(True)
@@ -441,8 +387,6 @@
     if not args.plot:
         plt.savefig(os.path.join(plot_dir, 'ForwardModel_SW.pdf'))
 
-    # Only take every 100th point
-    # S1n = S1n[0:-1:10]
     H = np.dot(S1n.T, S1n)
     print(H)
     eigvals = np.linalg.eigvals(H)
