--- conflicted
+++ resolved
@@ -45,19 +45,11 @@
         inputs = list(self.y) + list(self.p) + [self.v]
 
         # Create RHS function
-<<<<<<< HEAD
-        frhs = [rhs[i] for i in range(self.n_state_vars)]
-        self.func_rhs = sp.lambdify(inputs, frhs)
-
-        # Create Jacobian of the RHS function
-        jrhs = sp.Matrix(rhs).jacobian(y)
-=======
         frhs = [self.rhs_expr[i] for i in range(self.n_state_vars)]
         self.func_rhs = sp.lambdify(inputs, frhs)
 
         # Create Jacobian of the RHS function
-        jrhs = sp.Matrix(self.rhs_expr).jacobian(sp.Matrix(self.y))
->>>>>>> 02440e07
+        jrhs = sp.Matrix(self.rhs_expr).jacobian(self.y)
         self.jfunc_rhs = sp.lambdify(inputs, jrhs)
 
         # Create symbols for 1st order sensitivities
@@ -85,15 +77,9 @@
         fS1, Ss = [], []
         for i in range(self.n_state_vars):
             for j in range(self.n_params):
-<<<<<<< HEAD
-                dS[i][j] = sp.diff(rhs[i], p[j])
-                for l in range(self.n_state_vars):
-                    dS[i][j] = dS[i][j] + sp.diff(rhs[i], y[l]) * S[l][j]
-=======
                 dS[i][j] = sp.diff(self.rhs_expr[i], self.p[j])
                 for l in range(self.n_state_vars):
                     dS[i][j] = dS[i][j] + sp.diff(self.rhs_expr[i], self.y[l]) * S[l][j]
->>>>>>> 02440e07
 
         # Flatten 1st order sensitivities for function
         [[fS1.append(dS[i][j]) for i in range(self.n_state_vars)]
@@ -105,14 +91,9 @@
             self.y[self.open_state_index] * (self.v - self.Erev)
 
         # dI/do
-<<<<<<< HEAD
-        self.dIdo = sp.diff(self.auxillary_expression, y[self.open_state_index])
-=======
         self.dIdo = sp.diff(self.auxillary_expression, self.y[self.open_state_index])
 
         self.func_S1 = sp.lambdify(inputs, fS1)
->>>>>>> 02440e07
-
         # Define number of 1st order sensitivities
         self.n_state_var_sensitivities = self.n_params * self.n_state_vars
 
@@ -123,11 +104,7 @@
         self.func_S1 = sp.lambdify(inputs, fS1)
 
         # Create Jacobian of the 1st order sensitivities function
-<<<<<<< HEAD
         jS1 = sp.Matrix(fS1).jacobian(Ss)
-=======
-        jS1 = sp.Matrix(fS1).jacobian(sp.Matrix(Ss))
->>>>>>> 02440e07
         self.jfunc_S1 = sp.lambdify(inputs, jS1)
 
         # Set the initial conditions of the model and the initial sensitivities
@@ -153,35 +130,11 @@
         self.current_inf_expr = self.auxillary_expression.subs(self.y, self.rhs_inf)
         self.current_inf = lambda p : np.array(self.current_inf_expr.subs(dict(zip(self.p, p))).evalf()).astype(np.float64)
 
-<<<<<<< HEAD
-        # Find sensitivity steady states
-        S1_inf = np.array(
-            [
-                float(
-                    sp.diff(
-                        rhs_inf[i],
-                        p[j]).subs(
-                        p,
-                        para).evalf()) for j in range(
-                    0,
-                    self.n_params) for i in range(
-                            0,
-                    self.n_state_vars)])
-
-        self.drhs0 = np.concatenate((self.rhs0, S1_inf))
-        index_sensitivities = self.n_state_vars + self.open_state_index + \
-            self.n_state_vars * np.array(range(self.n_params))
-        sens_inf = self.drhs0[index_sensitivities] * \
-            (self.holding_potential - self.Erev) * para[-1]
-        sens_inf[-1] += (self.holding_potential -
-                         self.Erev) * rhs_inf_eval[self.open_state_index]
-=======
         # Find sensitivity steady states at holding potential
         self.sensitivity_ics_expr = sp.Matrix( [ sp.diff(
             self.rhs_inf_expr[i].subs('v', self.holding_potential), self.p[j]) for j in range( 0, self.n_params)
                                                         for i in range( 0, self.n_state_vars)])
         self.sensitivity_ics = lambda p : np.array(self.sensitivity_ics_expr.subs(dict(zip(self.p, p))).evalf()).astype(np.float64)
->>>>>>> 02440e07
 
     def rhs(self, y, t, p):
         """ Evaluates the RHS of the model (including sensitivities)
@@ -293,17 +246,7 @@
         """ Evaluate RHS analytically
 
         """
-<<<<<<< HEAD
         return self.func_S1(*(*y, *p, self.voltage(t)))
-=======
-        outputs = self.func_rhs(
-            *y[:self.n_state_vars], *p, self.voltage(t))
-        outputs.extend(self.func_S1(*(*
-                                     y[:self.n_state_vars], *
-                                     p, self.voltage(t), *
-                                     y[self.n_state_vars:])))
-        return outputs
->>>>>>> 02440e07
 
     def jdrhs(self, y, t, p):
         """  Evaluates the jacobian of the RHS (analytically)
@@ -311,15 +254,10 @@
         This allows the system to be solved faster
 
         """
-<<<<<<< HEAD
-        vals = self.jfunc_S1(*(*y[:self.n_state_vars], *p, self.voltage(t), *y[self.n_state_vars:]))
-        return vals
-=======
         return self.jfunc_S1(*(*
                               y[:self.n_state_vars], *
                               p, self.voltage(t), *
                               y[self.n_state_vars:]))
->>>>>>> 02440e07
 
     # Returns the open state 1st order sensitivities
     def solve_drhs(self, p, times=None):
